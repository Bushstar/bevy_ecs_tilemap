--- conflicted
+++ resolved
@@ -71,13 +71,8 @@
             for pos in neighbors.iter() {
                 // We can replace the tile texture component like so:
                 commands
-<<<<<<< HEAD
                     .entity(tile_storage.get(pos).unwrap())
-                    .insert(TileTexture(color));
-=======
-                    .entity(tile_storage.get(&pos).unwrap())
                     .insert(TileTextureIndex(color));
->>>>>>> 4642f5d7
             }
         }
     }
