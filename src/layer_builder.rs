--- conflicted
+++ resolved
@@ -69,11 +69,7 @@
     /// Note: Limited to T(Bundle + TileBundleTrait) for what gets spawned.
     /// The `pipeline` parameter allows you to pass in a custom RenderPipelines
     /// which will be used for rendering each chunk entity.
-<<<<<<< HEAD
-    pub fn new_batch<M: Into<u16>, L: Into<u16>, F: FnMut(UVec2) -> Option<T>>(
-=======
     pub fn new_batch<F: FnMut(TilePos) -> Option<T>>(
->>>>>>> a8d285a7
         commands: &mut Commands,
         mut settings: LayerSettings,
         meshes: &mut ResMut<Assets<Mesh>>,
