--- conflicted
+++ resolved
@@ -173,12 +173,8 @@
 /// use bevy_ecs_tilemap::prelude::*; to import commonly used components, data structures, bundles, and plugins.
 pub mod prelude {
     pub use crate::chunk::Chunk;
-<<<<<<< HEAD
     pub use crate::error::MapTileError;
-    pub use crate::layer::{Layer, LayerBundle, LayerSettings};
-=======
-    pub use crate::layer::{Layer, LayerId, LayerBundle, LayerSettings, MapTileError};
->>>>>>> a0aa150d
+    pub use crate::layer::{Layer, LayerId, LayerBundle, LayerSettings};
     pub use crate::layer_builder::LayerBuilder;
     pub use crate::map::{Map, MapId};
     pub use crate::map_query::MapQuery;
