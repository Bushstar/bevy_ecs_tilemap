//! A tilemap rendering plugin for bevy which is more ECS friendly by having an entity per tile.
//!
//! ## Features
//!  - A tile per entity
//!  - Fast rendering using a chunked approach.
//!  - Layers and sparse tile maps.
//!  - Animations
//!  - Isometric and Hexagonal tile maps
//!
//! ## Upcoming Features
//!  - ~~Support for isometric and hexagon rendering~~ done
//!  - ~~Built in animation support.~~ done see animation example
//!  - Texture array support
//!  - ~~Layers and add/remove tiles. (High Priority)~~ done
//!
//! ## Example
//! ```
//! let texture_handle = asset_server.load("tiles.png");
//! let material_handle = materials.add(ColorMaterial::texture(texture_handle));
//!
//! // Create map entity and component:
//! let map_entity = commands.spawn().id();
//! let mut map = Map::new(0u16, map_entity);
//!
//! // Creates a new layer builder with a layer entity.
//! let (mut layer_builder, _) = LayerBuilder::new(
//!     &mut commands,
//!     LayerSettings::new(
//!         MapSize(2, 2),
//!         ChunkSize(8, 8),
//!         TileSize(16.0, 16.0),
//!         Vec2::new(96.0, 256.0),
//!     ),
//!     0u16,
//!     0u16,
//! );
//!
//! layer_builder.set_all(TileBundle::default());
//!
//! // Builds the layer.
//! // Note: Once this is called you can no longer edit the layer until a hard sync in bevy.
//! let layer_entity = map_query.build_layer(&mut commands, layer_builder, material_handle);
//!
//! // Required to keep track of layers for a map internally.
//! map.add_layer(&mut commands, 0u16, layer_entity);
//!
//! // Spawn Map
//! // Required in order to use map_query to retrieve layers/tiles.
//! commands.entity(map_entity)
//!     .insert(map)
//!     .insert(Transform::from_xyz(
//!         -128.0,
//!         -128.0,
//!         0.0
//!     ))
//!     .insert(GlobalTransform::default());
//! ```

use bevy::prelude::*;
use chunk::{update_chunk_mesh, update_chunk_time, update_chunk_visibility};
use layer::update_chunk_hashmap_for_added_tiles;
use render::pipeline::add_tile_map_graph;

mod chunk;
mod layer;
mod layer_builder;
mod map;
mod map_query;
mod mesher;
mod neighbors;
mod render;
mod tile;

#[cfg(feature = "ldtk")]
mod ldtk;

pub use crate::chunk::Chunk;
pub use crate::layer::{Layer, LayerBundle, LayerSettings, MapTileError};
pub use crate::layer_builder::LayerBuilder;
pub use crate::map::Map;
pub use crate::map_query::MapQuery;
pub use crate::tile::{GPUAnimated, Tile, TileBundle, TileBundleTrait, TileParent};

<<<<<<< HEAD
#[cfg(feature = "ldtk")]
pub use crate::ldtk::{process_loaded_tile_maps, LdtkLoader, LdtkMap, LdtkMapBundle, LdtkPlugin};

#[cfg(feature = "tiled_map")]
pub use crate::tiled::{
    process_loaded_tile_maps, TiledLoader, TiledMap, TiledMapBundle, TiledMapPlugin,
};

=======
>>>>>>> a8d285a7
/// Adds the default systems and pipelines used by bevy_ecs_tilemap.
#[derive(Default)]
pub struct TilemapPlugin;

/// Different hex coordinate systems. You can find out more at this link: https://www.redblobgames.com/grids/hexagons/
#[derive(Debug, Clone, Copy, PartialEq, Eq)]
pub enum HexType {
    RowEven,
    RowOdd,
    ColumnEven,
    ColumnOdd,
    Row,
    Column,
}

/// Different iso coordinate systems.
#[derive(Debug, Clone, Copy, PartialEq, Eq)]
pub enum IsoType {
    Diamond,
    Staggered,
}

/// The type of tile to be rendered, currently we support: Square, Hex, and Isometric.
#[derive(Debug, Clone, Copy, PartialEq, Eq)]
pub enum TilemapMeshType {
    Square,
    Hexagon(HexType),
    Isometric(IsoType),
}

impl Default for TilemapMeshType {
    fn default() -> Self {
        Self::Square
    }
}

/// The tilemap stage which runs before post update.
#[derive(Debug, Clone, PartialEq, Eq, Hash, StageLabel)]
pub struct TilemapStage;

impl Plugin for TilemapPlugin {
    fn build(&self, app: &mut App) {
        app.add_stage_before(CoreStage::PostUpdate, TilemapStage, SystemStage::parallel())
            .add_system_to_stage(TilemapStage, update_chunk_time.system())
            .add_system_to_stage(
                TilemapStage,
                update_chunk_hashmap_for_added_tiles
                    .system()
                    .label("hash_update_for_tiles"),
            )
            .add_system_to_stage(
                TilemapStage,
                update_chunk_visibility
                    .system()
                    .label("update_chunk_visibility"),
            )
            .add_system_to_stage(
                TilemapStage,
                update_chunk_mesh
                    .system()
                    .after("hash_update_for_tiles")
                    .after("update_chunk_visibility"),
            );
        let world = &mut app.world;
        add_tile_map_graph(world);
    }
}

pub(crate) fn morton_index(tile_pos: impl Into<UVec2>) -> usize {
    let tile_pos: UVec2 = tile_pos.into();
    morton_encoding::morton_encode([tile_pos.x, tile_pos.y]) as usize
}

// TODO: Hide this.
fn morton_pos(index: usize) -> UVec2 {
    let [x, y]: [u32; 2] = morton_encoding::morton_decode(index as u64);
    UVec2::new(x, y)
}

/// use bevy_ecs_tilemap::prelude::*; to import commonly used components, data structures, bundles, and plugins.
pub mod prelude {
    pub use crate::chunk::Chunk;
    pub use crate::layer::{Layer, LayerBundle, LayerSettings, MapTileError};
    pub use crate::layer_builder::LayerBuilder;
    pub use crate::map::{Map, MapId};
    pub use crate::map_query::MapQuery;
    pub(crate) use crate::mesher::ChunkMesher;
    pub use crate::tile::{GPUAnimated, Tile, TileBundle, TileBundleTrait, TileParent};
    pub use crate::TilemapPlugin;
    pub use crate::{HexType, IsoType, TilemapMeshType};

<<<<<<< HEAD
    #[cfg(feature = "ldtk")]
    pub use crate::ldtk::{
        process_loaded_tile_maps, LdtkLoader, LdtkMap, LdtkMapBundle, LdtkPlugin,
    };

    #[cfg(feature = "tiled_map")]
    pub use crate::tiled::{
        process_loaded_tile_maps, TiledLoader, TiledMap, TiledMapBundle, TiledMapPlugin,
    };
=======
    pub use crate::{ChunkPos, ChunkSize, LocalTilePos, MapSize, TextureSize, TilePos, TileSize};

    pub use crate::neighbors::get_neighboring_pos;
>>>>>>> a8d285a7
}

pub(crate) fn round_to_power_of_two(value: f32) -> usize {
    1 << value.log2().ceil() as usize
}

/// The size of the map, in chunks
#[derive(Default, Clone, Copy, PartialEq, Eq, Debug)]
pub struct MapSize(pub u32, pub u32);

impl From<Vec2> for MapSize {
    fn from(vec: Vec2) -> Self {
        MapSize(vec.x as u32, vec.y as u32)
    }
}

impl Into<Vec2> for MapSize {
    fn into(self) -> Vec2 {
        Vec2::new(self.0 as f32, self.1 as f32)
    }
}

/// The size of each chunk, in tiles
#[derive(Default, Clone, Copy, PartialEq, Eq, Debug)]
pub struct ChunkSize(pub u32, pub u32);

impl From<Vec2> for ChunkSize {
    fn from(vec: Vec2) -> Self {
        ChunkSize(vec.x as u32, vec.y as u32)
    }
}

impl Into<Vec2> for ChunkSize {
    fn into(self) -> Vec2 {
        Vec2::new(self.0 as f32, self.1 as f32)
    }
}

/// The size of each tile, in pixels
#[derive(Default, Clone, Copy, PartialEq, Debug)]
pub struct TileSize(pub f32, pub f32);

impl From<Vec2> for TileSize {
    fn from(vec: Vec2) -> Self {
        TileSize(vec.x, vec.y)
    }
}

impl Into<Vec2> for TileSize {
    fn into(self) -> Vec2 {
        Vec2::new(self.0, self.1)
    }
}

/// The size of a texture in pixels
#[derive(Default, Clone, Copy, PartialEq, Debug)]
pub struct TextureSize(pub f32, pub f32);

impl Into<Vec2> for TextureSize {
    fn into(self) -> Vec2 {
        Vec2::new(self.0, self.1)
    }
}

/// The position of a tile, in map coordinates
///
/// Coordinates start at (0, 0) from the bottom-left tile of the map.
#[derive(Default, Clone, Copy, PartialEq, Eq, Debug, Hash)]
pub struct TilePos(pub u32, pub u32);

impl Into<UVec2> for TilePos {
    fn into(self) -> UVec2 {
        UVec2::new(self.0, self.1)
    }
}

impl Into<TilePos> for UVec2 {
    fn into(self) -> TilePos {
        TilePos(self.x, self.y)
    }
}

/// The position of a tile, in chunk coordinates
///
/// Coordinates start at (0, 0) from the bottom-left tile of the chunk.
#[derive(Default, Clone, Copy, PartialEq, Eq, Debug, Hash)]
pub struct LocalTilePos(pub u32, pub u32);

impl Into<UVec2> for LocalTilePos {
    fn into(self) -> UVec2 {
        UVec2::new(self.0, self.1)
    }
}

/// The position of a chunk within a map
///
/// Coordinates start at (0, 0) from the bottom-left chunk of the map.
/// Note that these coordinates are measured in terms of chunks, not tiles.
#[derive(Default, Clone, Copy, PartialEq, Eq, Debug, Hash)]
pub struct ChunkPos(pub u32, pub u32);

impl Into<UVec2> for ChunkPos {
    fn into(self) -> UVec2 {
        UVec2::new(self.0, self.1)
    }
}

impl Into<Vec2> for ChunkPos {
    fn into(self) -> Vec2 {
        Vec2::new(self.0 as f32, self.1 as f32)
    }
}<|MERGE_RESOLUTION|>--- conflicted
+++ resolved
@@ -81,17 +81,6 @@
 pub use crate::map_query::MapQuery;
 pub use crate::tile::{GPUAnimated, Tile, TileBundle, TileBundleTrait, TileParent};
 
-<<<<<<< HEAD
-#[cfg(feature = "ldtk")]
-pub use crate::ldtk::{process_loaded_tile_maps, LdtkLoader, LdtkMap, LdtkMapBundle, LdtkPlugin};
-
-#[cfg(feature = "tiled_map")]
-pub use crate::tiled::{
-    process_loaded_tile_maps, TiledLoader, TiledMap, TiledMapBundle, TiledMapPlugin,
-};
-
-=======
->>>>>>> a8d285a7
 /// Adds the default systems and pipelines used by bevy_ecs_tilemap.
 #[derive(Default)]
 pub struct TilemapPlugin;
@@ -183,21 +172,9 @@
     pub use crate::TilemapPlugin;
     pub use crate::{HexType, IsoType, TilemapMeshType};
 
-<<<<<<< HEAD
-    #[cfg(feature = "ldtk")]
-    pub use crate::ldtk::{
-        process_loaded_tile_maps, LdtkLoader, LdtkMap, LdtkMapBundle, LdtkPlugin,
-    };
-
-    #[cfg(feature = "tiled_map")]
-    pub use crate::tiled::{
-        process_loaded_tile_maps, TiledLoader, TiledMap, TiledMapBundle, TiledMapPlugin,
-    };
-=======
     pub use crate::{ChunkPos, ChunkSize, LocalTilePos, MapSize, TextureSize, TilePos, TileSize};
 
     pub use crate::neighbors::get_neighboring_pos;
->>>>>>> a8d285a7
 }
 
 pub(crate) fn round_to_power_of_two(value: f32) -> usize {
@@ -265,7 +242,7 @@
 /// The position of a tile, in map coordinates
 ///
 /// Coordinates start at (0, 0) from the bottom-left tile of the map.
-#[derive(Default, Clone, Copy, PartialEq, Eq, Debug, Hash)]
+#[derive(Default, Clone, Copy, PartialEq, Eq, Debug, Hash, Component)]
 pub struct TilePos(pub u32, pub u32);
 
 impl Into<UVec2> for TilePos {
